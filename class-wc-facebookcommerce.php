--- conflicted
+++ resolved
@@ -22,11 +22,7 @@
 
 
 		/** @var string the plugin version */
-<<<<<<< HEAD
-		const VERSION = '2.3.3';
-=======
 		const VERSION = '2.3.5';
->>>>>>> 2aac5950
 
 		/** @var string for backwards compatibility TODO: remove this in v2.0.0 {CW 2020-02-06} */
 		const PLUGIN_VERSION = self::VERSION;
