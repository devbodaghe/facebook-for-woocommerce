{
  "name": "facebookincubator/facebook-for-woocommerce",
  "description": "Grow your business with Facebook for WooCommerce! This plugin will install a Facebook Pixel and optionally create a shop on your Facebook page.",
  "type": "wordpress-plugin",
  "license": "GPL-2.0+",
  "repositories": [
    {
      "type": "vcs",
      "url": "https://github.com/woocommerce/action-scheduler-job-framework"
    },
    {
      "type": "vcs",
      "url": "https://github.com/woocommerce/grow"
    }
  ],
  "require": {
    "php": ">=7.4",
<<<<<<< HEAD
    "woocommerce/action-scheduler-job-framework": "2.0.0",
    "composer/installers": "~1.0",
    "woocommerce/grow": "dev-compat-checker"
=======
    "woocommerce/action-scheduler-job-framework": "2.0.0"
>>>>>>> 18d39aa8
  },
  "require-dev": {
    "composer/installers": "^1.7.0",
    "woocommerce/woocommerce-sniffs": "1.0.0",
    "sirbrillig/phpcs-changed": "^2.11.1",
    "phpunit/phpunit": "^9.6",
    "yoast/phpunit-polyfills": "^2.0",
    "wp-cli/i18n-command": "^2.2"
  },
  "autoload": {
    "psr-4": {
      "WooCommerce\\Facebook\\": "includes"
    }
  },
  "autoload-dev": {
    "psr-4": {
      "WooCommerce\\Facebook\\Tests\\": "tests/Unit"
    }
  },
  "config": {
    "platform": {
      "php": "7.4"
    },
    "allow-plugins": {
      "dealerdirect/phpcodesniffer-composer-installer": true,
      "composer/installers": false
    }
  },
  "archive": {
    "exclude": [
      "!/assets/*",
      "!/vendor/*",
      "!/i18n/*"
    ]
  },
  "scripts": {
    "lint": "chg=$(git diff --relative --name-only -- '*.php'); [[ -z $chg ]] || phpcs-changed -s --git --git-unstaged $chg",
    "lint-staged": "chg=$(git diff HEAD --relative --name-only -- '*.php'); [[ -z $chg ]] || phpcs-changed -s --git $chg",
    "lint-branch": "sh ./bin/lint-branch.sh",
    "test-unit": "./vendor/bin/phpunit"
  }
}<|MERGE_RESOLUTION|>--- conflicted
+++ resolved
@@ -15,13 +15,9 @@
   ],
   "require": {
     "php": ">=7.4",
-<<<<<<< HEAD
     "woocommerce/action-scheduler-job-framework": "2.0.0",
     "composer/installers": "~1.0",
     "woocommerce/grow": "dev-compat-checker"
-=======
-    "woocommerce/action-scheduler-job-framework": "2.0.0"
->>>>>>> 18d39aa8
   },
   "require-dev": {
     "composer/installers": "^1.7.0",
