{
  "name": "facebookincubator/facebook-for-woocommerce",
  "description": "Grow your business with Facebook for WooCommerce! This plugin will install a Facebook Pixel and optionally create a shop on your Facebook page.",
  "type": "wordpress-plugin",
  "license": "GPL-2.0+",
  "repositories": [
    {
      "type": "vcs",
      "url": "https://github.com/woocommerce/action-scheduler-job-framework"
    }
  ],
  "require": {
<<<<<<< HEAD
    "php": ">=7.4",
    "woocommerce/action-scheduler-job-framework": "2.0.0",
    "composer/installers": "~1.0"
=======
    "skyverge/wc-plugin-framework": "5.10.0",
    "composer/installers": "~1.0",
    "php": ">=5.6",
    "woocommerce/action-scheduler-job-framework": "2.0.0",
    "automattic/jetpack-autoloader": "^2.11"
>>>>>>> 6889961f
  },
  "require-dev": {
    "dealerdirect/phpcodesniffer-composer-installer": "^v0.7",
    "phpunit/phpunit": "^7.5",
    "wp-coding-standards/wpcs": "^2.3",
    "yoast/phpunit-polyfills": "^1.0",
    "wp-cli/i18n-command": "^2.2"
  },
  "autoload": {
    "psr-4": {
      "WooCommerce\\Facebook\\": "includes"
    }
  },
  "config": {
    "platform": {
      "php": "7.4.30"
    },
    "allow-plugins": {
<<<<<<< HEAD
      "dealerdirect/phpcodesniffer-composer-installer": true,
      "composer/installers": false
=======
      "composer/installers": true,
      "dealerdirect/phpcodesniffer-composer-installer": true,
      "automattic/jetpack-autoloader": true
>>>>>>> 6889961f
    }
  },
  "archive": {
    "exclude": [
      "!/assets/*",
      "!/vendor/*",
      "!/i18n/*"
    ]
  },
  "scripts": {
    "test-unit": "./vendor/bin/phpunit"
  }
}<|MERGE_RESOLUTION|>--- conflicted
+++ resolved
@@ -10,17 +10,10 @@
     }
   ],
   "require": {
-<<<<<<< HEAD
     "php": ">=7.4",
     "woocommerce/action-scheduler-job-framework": "2.0.0",
-    "composer/installers": "~1.0"
-=======
-    "skyverge/wc-plugin-framework": "5.10.0",
     "composer/installers": "~1.0",
-    "php": ">=5.6",
-    "woocommerce/action-scheduler-job-framework": "2.0.0",
     "automattic/jetpack-autoloader": "^2.11"
->>>>>>> 6889961f
   },
   "require-dev": {
     "dealerdirect/phpcodesniffer-composer-installer": "^v0.7",
@@ -39,14 +32,9 @@
       "php": "7.4.30"
     },
     "allow-plugins": {
-<<<<<<< HEAD
       "dealerdirect/phpcodesniffer-composer-installer": true,
-      "composer/installers": false
-=======
-      "composer/installers": true,
-      "dealerdirect/phpcodesniffer-composer-installer": true,
+      "composer/installers": false,
       "automattic/jetpack-autoloader": true
->>>>>>> 6889961f
     }
   },
   "archive": {
