--- conflicted
+++ resolved
@@ -368,12 +368,6 @@
 
 		add_action( 'untrashed_post', [ $this, 'fb_restore_untrashed_variable_product' ] );
 
-<<<<<<< HEAD
-		// Ensure product is deleted from FB when status is changed to draft.
-		add_action( 'publish_to_draft', [ $this, 'delete_draft_product' ] );
-
-=======
->>>>>>> 1a9ff552
 		// Product Set hooks.
 		add_action( 'fb_wc_product_set_sync', [ $this, 'create_or_update_product_set_item' ], 99, 2 );
 		add_action( 'fb_wc_product_set_delete', [ $this, 'delete_product_set_item' ], 99 );
