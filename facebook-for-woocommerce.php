--- conflicted
+++ resolved
@@ -29,13 +29,8 @@
 class WC_Facebook_Loader {
 
 
-<<<<<<< HEAD
-	/** minimum PHP version required by this plugin */
+	// Minimum PHP version required by this plugin.
 	const MINIMUM_PHP_VERSION = '7.0.0';
-=======
-	// Minimum PHP version required by this plugin.
-	const MINIMUM_PHP_VERSION = '5.6.0';
->>>>>>> 65e67e0e
 
 	// Minimum WordPress version required by this plugin.
 	const MINIMUM_WP_VERSION = '4.4';
