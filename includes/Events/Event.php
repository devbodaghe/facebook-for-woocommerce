<?php
// phpcs:ignoreFile
/**
 * Copyright (c) Facebook, Inc. and its affiliates. All Rights Reserved
 *
 * This source code is licensed under the license found in the
 * LICENSE file in the root directory of this source tree.
 *
 * @package FacebookCommerce
 */

namespace WooCommerce\Facebook\Events;

defined( 'ABSPATH' ) or exit;

/**
 * Event object.
 *
 * @since 2.0.0
 */
class Event {


	/**
	 * @var array data specific to this event instance with the same structure as the event’s payload
	 *
	 * @see https://developers.facebook.com/docs/marketing-api/server-side-api/payload-helper
	 */
	protected $data = array();


	/**
	 * Gets version information for pixel events.
	 *
	 * @return array {
	 *     @type string source 'woocommerce'
	 *     @type string version WooCommerce's version
	 *     @type string pluginVersion Facebook for WooCommerce's version
	 * }
	 */
	public static function get_version_info() {
		return array(
			'source'        => 'woocommerce',
			'version'       => WC()->version,
			'pluginVersion' => facebook_for_woocommerce()->get_version(),
		);
	}


	/**
	 * Gets the agent string for pixel events.
	 *
	 * @return string
	 */
	public static function get_platform_identifier() {
		$info = self::get_version_info();
		return "{$info['source']}-{$info['version']}-{$info['pluginVersion']}";
	}


	/**
	 * Constructor.
	 *
	 * @see https://developers.facebook.com/docs/marketing-api/server-side-api/parameters
	 *
	 * @since 2.0.0
	 *
	 * @param array $data event data
	 */
	public function __construct( $data = array() ) {
		$this->prepare_data( $data );
	}


	/**
	 * Provides defaults for properties if not already defined.
	 *
	 * @see https://developers.facebook.com/docs/marketing-api/server-side-api/parameters/server-event
	 * @see https://developers.facebook.com/docs/marketing-api/server-side-api/parameters/custom-data
	 *
	 * @since 2.0.0
	 *
	 * @param array $data event data
	 */
	protected function prepare_data( $data ) {
		$this->data = wp_parse_args(
			$data,
			array(
				'action_source'    => 'website',
				'event_time'       => time(),
				'event_id'         => $this->generate_event_id(),
				'event_source_url' => $this->get_current_url(),
				'custom_data'      => array(),
				'user_data'        => array(),
			)
		);

		$this->prepare_user_data( $this->data['user_data'] );
	}


	/**
	 * Provides defaults for user properties if not already defined.
	 *
	 * @see https://developers.facebook.com/docs/marketing-api/server-side-api/parameters/user-data
	 *
	 * @since 2.0.0
	 *
	 * @param array $data user data
	 */
	protected function prepare_user_data( $data ) {
		$this->data['user_data'] = wp_parse_args(
			$data,
			array(
				'client_ip_address' => $this->get_client_ip(),
				'client_user_agent' => $this->get_client_user_agent(),
				'click_id'          => $this->get_click_id(),
				'browser_id'        => $this->get_browser_id(),
			)
		);
		// Country key is not the same in pixel and CAPI events, see:
		// https://developers.facebook.com/docs/facebook-pixel/advanced/advanced-matching
		// https://developers.facebook.com/docs/marketing-api/conversions-api/parameters
		if ( array_key_exists( 'cn', $this->data['user_data'] ) ) {
			$country                            = $this->data['user_data']['cn'];
			$this->data['user_data']['country'] = $country;
			unset( $this->data['user_data']['cn'] );
		}
		$this->data['user_data'] = Normalizer::normalize_array( $this->data['user_data'], false );
		$this->data['user_data'] = $this->hash_pii_data( $this->data['user_data'] );
	}

	/**
	 * Hashes the user data
	 *
	 * @see https://developers.facebook.com/docs/marketing-api/server-side-api/parameters/user-data
	 *
	 * @since 2.0.3
	 *
	 * @param array $user_data user data
	 *
	 * @return array
	 */
	protected function hash_pii_data( $user_data ) {
		$keys_to_hash = array( 'em', 'fn', 'ln', 'ph', 'ct', 'st', 'zp', 'country', 'external_id' );
		foreach ( $keys_to_hash as $key ) {
			if ( array_key_exists( $key, $user_data ) ) {
				$user_data[ $key ] = hash( 'sha256', $user_data[ $key ], false );
			}
		}
		return $user_data;
	}

	/**
	 * Generates a UUIDv4 unique ID for the event.
	 *
	 * @see https://stackoverflow.com/a/15875555
	 *
	 * @since 2.0.0
	 *
	 * @return string
	 */
	protected function generate_event_id() {
		try {
			$data = random_bytes( 16 );
			$data[6] = chr( ord( $data[6] ) & 0x0f | 0x40 ); // set version to 0100
			$data[8] = chr( ord( $data[8] ) & 0x3f | 0x80 ); // set bits 6-7 to 10
			return vsprintf( '%s%s-%s-%s-%s-%s%s%s', str_split( bin2hex( $data ), 4 ) );
		} catch ( \Exception $e ) {
			// fall back to mt_rand if random_bytes is unavailable
			return sprintf(
				'%04x%04x-%04x-%04x-%04x-%04x%04x%04x',
				// 32 bits for "time_low"
				mt_rand( 0, 0xffff ),
				mt_rand( 0, 0xffff ),
				// 16 bits for "time_mid"
				mt_rand( 0, 0xffff ),
				// 16 bits for "time_hi_and_version",
				// four most significant bits holds version number 4
				mt_rand( 0, 0x0fff ) | 0x4000,
				// 16 bits, 8 bits for "clk_seq_hi_res",
				// 8 bits for "clk_seq_low",
				// two most significant bits holds zero and one for variant DCE1.1
				mt_rand( 0, 0x3fff ) | 0x8000,
				// 48 bits for "node"
				mt_rand( 0, 0xffff ),
				mt_rand( 0, 0xffff ),
				mt_rand( 0, 0xffff )
			);
		}
	}


	/**
	 * Gets the current URL.
	 *
	 * @since 2.0.0
	 *
	 * @return string
	 */
	protected function get_current_url() {
		if ( wp_doing_ajax() ) {
<<<<<<< HEAD
			$url = $_SERVER['HTTP_REFERER'];
=======

			$url = wp_get_raw_referer();

>>>>>>> 0b4eecc7
		} else {
			/**
			 * Instead of relying on the HTTP_HOST server var, we use home_url(),
			 * so that we get the host configured in site options.
			 * Additionally, this automatically uses the correct domain when
			 * using Forward with the WooCommerce Dev Helper plugin.
			 */
			$url = home_url() . $_SERVER['REQUEST_URI'];
		}
		return $url;
	}


	/**
	 * Gets the client IP address.
	 *
	 * @since 2.0.0
	 *
	 * @return string
	 */
	protected function get_client_ip() {
		return \WC_Geolocation::get_ip_address();
	}


	/**
	 * Gets the client user agent.
	 *
	 * @since 2.0.0
	 *
	 * @return string
	 */
	protected function get_client_user_agent() {
		return ! empty( $_SERVER['HTTP_USER_AGENT'] ) ? $_SERVER['HTTP_USER_AGENT'] : '';
	}


	/**
	 * Gets the click ID from the cookie or the query parameter.
	 *
	 * @see https://developers.facebook.com/docs/marketing-api/server-side-api/parameters/fbp-and-fbc#fbp-and-fbc-parameters
	 *
	 * @since 2.0.0
	 *
	 * @return string
	 */
	protected function get_click_id() {
		$click_id = '';
		if ( ! empty( $_COOKIE['_fbc'] ) ) {
			$click_id = $_COOKIE['_fbc'];
		} elseif ( ! empty( $_REQUEST['fbclid'] ) ) {
			// generate the click ID based on the query parameter
			$version         = 'fb';
			$subdomain_index = 1;
			$creation_time   = time();
			$fbclid          = $_REQUEST['fbclid'];
			$click_id        = "{$version}.{$subdomain_index}.{$creation_time}.{$fbclid}";
		}
		return $click_id;
	}


	/**
	 * Gets the browser ID from the cookie.
	 *
	 * @since 2.0.0
	 *
	 * @return string
	 */
	protected function get_browser_id() {
		return ! empty( $_COOKIE['_fbp'] ) ? $_COOKIE['_fbp'] : '';
	}


	/**
	 * Gets the data.
	 *
	 * @since 2.0.0
	 *
	 * @return array
	 */
	public function get_data() {
		return $this->data;
	}


	/**
	 * Gets the event ID.
	 *
	 * @since 2.0.0
	 *
	 * @return string
	 */
	public function get_id() {
		return ! empty( $this->data['event_id'] ) ? $this->data['event_id'] : '';
	}


	/**
	 * Gets the event name.
	 *
	 * @since 2.0.0
	 *
	 * @return string
	 */
	public function get_name() {
		return ! empty( $this->data['event_name'] ) ? $this->data['event_name'] : '';
	}


	/**
	 * Gets the user data.
	 *
	 * @since 2.0.0
	 *
	 * @return array
	 */
	public function get_user_data() {
		return ! empty( $this->data['user_data'] ) ? $this->data['user_data'] : array();
	}


	/**
	 * Gets the event custom data.
	 *
	 * @since 2.0.0
	 *
	 * @return array
	 */
	public function get_custom_data() {
		return ! empty( $this->data['custom_data'] ) ? $this->data['custom_data'] : array();
	}
}<|MERGE_RESOLUTION|>--- conflicted
+++ resolved
@@ -200,13 +200,7 @@
 	 */
 	protected function get_current_url() {
 		if ( wp_doing_ajax() ) {
-<<<<<<< HEAD
-			$url = $_SERVER['HTTP_REFERER'];
-=======
-
 			$url = wp_get_raw_referer();
-
->>>>>>> 0b4eecc7
 		} else {
 			/**
 			 * Instead of relying on the HTTP_HOST server var, we use home_url(),
