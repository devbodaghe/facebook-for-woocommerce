--- conflicted
+++ resolved
@@ -74,50 +74,12 @@
 	 * @since 2.0.0
 	 */
 	public function create_or_update_all_products() {
-<<<<<<< HEAD
-
 		do_action( 'qm/start', 'facebook_for_woocommerce__create_or_update_all_products' );
 
-		$product_ids        = [];
-		$parent_product_ids = [];
-
-		// loop through all published products and product variations to get their IDs
-		$args = [
-			'fields'         => 'id=>parent',
-			'post_status'    => 'publish',
-			'post_type'      => [ 'product', 'product_variation' ],
-			'posts_per_page' => -1,
-		];
-
-		foreach ( get_posts( $args ) as $post_id => $parent_id ) {
-
-			if ( 'product_variation' === get_post_type( $post_id ) ) {
-
-				// keep track of all parents to remove them from the list of products to sync
-				$parent_product_ids[] = $parent_id;
-
-				// include variations with published parents only
-				if ( 'publish' === get_post_status( $parent_id ) ) {
-					$product_ids[] = $post_id;
-				}
-
-			} else {
-
-				$product_ids[] = $post_id;
-			}
-		}
-
-		// remove parent products because those can't be represented as Product Items
-		$product_ids = array_diff( $product_ids, $parent_product_ids );
-
-		// queue up these IDs for sync. they will only be included in the final requests if they should be synced
-		$this->create_or_update_products( $product_ids );
+		// Queue up these IDs for sync. they will only be included in the final requests if they should be synced.
+		$this->create_or_update_products( \WC_Facebookcommerce_Utils::get_all_product_ids_for_sync() );
 
 		do_action( 'qm/stop', 'facebook_for_woocommerce__create_or_update_all_products' );
-=======
-		// Queue up these IDs for sync. they will only be included in the final requests if they should be synced.
-		$this->create_or_update_products( \WC_Facebookcommerce_Utils::get_all_product_ids_for_sync() );
->>>>>>> 8d6b869d
 	}
 
 
