<?php
/**
 * Copyright (c) Facebook, Inc. and its affiliates. All Rights Reserved
 *
 * This source code is licensed under the license found in the
 * LICENSE file in the root directory of this source tree.
 *
 * @package FacebookCommerce
 */

namespace SkyVerge\WooCommerce\Facebook\Products;

defined( 'ABSPATH' ) or exit;

use SkyVerge\WooCommerce\Facebook\Products;

/**
 * The product sync handler.
 *
 * @since 2.0.0
 */
class Sync {


	/** @var string the prefix used in the array indexes */
	const PRODUCT_INDEX_PREFIX = 'p-';

	/** @var string the update action */
	const ACTION_UPDATE = 'UPDATE';

	/** @var string the delete action */
	const ACTION_DELETE = 'DELETE';

	/** @var array the array of requests to schedule for sync */
	protected $requests = [];


	/**
	 * Sync constructor.
	 *
	 * @since 2.0.0
	 */
	public function __construct() {

		$this->add_hooks();
	}


	/**
	 * Adds needed hooks to support product sync.
	 *
	 * @since 2.0.0
	 */
	public function add_hooks() {

		add_action( 'shutdown', [ $this, 'schedule_sync' ] );

		// stock update actions
		add_action( 'woocommerce_product_set_stock', [ $this, 'handle_stock_update' ] );
		add_action( 'woocommerce_variation_set_stock', [ $this, 'handle_stock_update' ] );
	}


	/**
	 * Adds all eligible product IDs to the requests array to be created or updated.
	 *
	 * Uses the same logic that the feed handler uses to get a list of product IDs to sync.
	 *
	 * TODO: consolidate the logic to decide whether a product should be synced in one or a couple of helper methods - right now we have slightly different versions of the same code in different places {WV 2020-05-25}
	 *
	 * @see \WC_Facebook_Product_Feed::get_product_ids()
	 * @see \WC_Facebook_Product_Feed::write_product_feed_file()
	 *
	 * @since 2.0.0
	 */
	public function create_or_update_all_products() {
<<<<<<< HEAD
		do_action( 'qm/start', 'facebook_for_woocommerce__create_or_update_all_products' );
=======
		$profiling_logger = facebook_for_woocommerce()->get_profiling_logger();
		$profiling_logger->start( 'create_or_update_all_products' );
>>>>>>> 90a12f15

		// Queue up these IDs for sync. they will only be included in the final requests if they should be synced.
		$this->create_or_update_products( \WC_Facebookcommerce_Utils::get_all_product_ids_for_sync() );

<<<<<<< HEAD
		do_action( 'qm/stop', 'facebook_for_woocommerce__create_or_update_all_products' );
=======
		$profiling_logger->stop( 'create_or_update_all_products' );
>>>>>>> 90a12f15
	}


	/**
	 * Adds the given product IDs to the requests array to be updated.
	 *
	 * @since 2.0.0
	 *
	 * @param int[] $product_ids
	 */
	public function create_or_update_products( array $product_ids ) {

		foreach ( $product_ids as $product_id ) {
			$this->requests[ $this->get_product_index( $product_id ) ] = self::ACTION_UPDATE;
		}
	}


	/**
	 * Adds the given retailer IDs to the requests array to be deleted.
	 *
	 * @since 2.0.0
	 *
	 * @param int[] $retailer retailer IDs to delete
	 */
	public function delete_products( array $retailer_ids ) {

		foreach ( $retailer_ids as $retailer_id ) {
			$this->requests[ $retailer_id ] = self::ACTION_DELETE;
		}
	}


	/**
	 * Adds the products with stock changes to the requests array to be updated.
	 *
	 * @since 2.1.0
	 *
	 * @param \WC_Product $product product object
	 */
	public function handle_stock_update( \WC_Product $product ) {

		// bail if not connected
		if ( ! facebook_for_woocommerce()->get_connection_handler()->is_connected() ) {
			return;
		}

		// bail if admin and not AJAX
		if ( is_admin() && ! is_ajax() ) {
			return;
		}

		// add the product to the list of products to be updated
		$this->create_or_update_products( [ $product->get_id() ] );
	}


	/**
	 * Creates a background job to sync the products in the requests array.
	 *
	 * @since 2.0.0
	 *
	 * @return \stdClass|object|null
	 */
	public function schedule_sync() {

		if ( ! empty( $this->requests ) ) {

			$job_handler = facebook_for_woocommerce()->get_products_sync_background_handler();
			$job         = $job_handler->create_job( [ 'requests' => $this->requests ] );

			$job_handler->dispatch();

			return $job;
		}
	}


	/**
	 * Gets the prefixed product ID used as the array index.
	 *
	 * @since 2.0.0
	 *
	 * @param $product_id
	 * @return string
	 */
	private function get_product_index( $product_id ) {

		return self::PRODUCT_INDEX_PREFIX . $product_id;
	}


	/**
	 * Determines whether a sync is currently in progress.
	 *
	 * @since 2.0.0
	 *
	 * @return bool
	 */
	public static function is_sync_in_progress() {

		$jobs = facebook_for_woocommerce()->get_products_sync_background_handler()->get_jobs( [
			'status' => 'processing',
		] );

		return ! empty( $jobs );
	}


}<|MERGE_RESOLUTION|>--- conflicted
+++ resolved
@@ -74,21 +74,13 @@
 	 * @since 2.0.0
 	 */
 	public function create_or_update_all_products() {
-<<<<<<< HEAD
-		do_action( 'qm/start', 'facebook_for_woocommerce__create_or_update_all_products' );
-=======
 		$profiling_logger = facebook_for_woocommerce()->get_profiling_logger();
 		$profiling_logger->start( 'create_or_update_all_products' );
->>>>>>> 90a12f15
 
 		// Queue up these IDs for sync. they will only be included in the final requests if they should be synced.
 		$this->create_or_update_products( \WC_Facebookcommerce_Utils::get_all_product_ids_for_sync() );
 
-<<<<<<< HEAD
-		do_action( 'qm/stop', 'facebook_for_woocommerce__create_or_update_all_products' );
-=======
 		$profiling_logger->stop( 'create_or_update_all_products' );
->>>>>>> 90a12f15
 	}
 
 
