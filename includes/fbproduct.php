<?php
// phpcs:ignoreFile
/**
 * Copyright (c) Facebook, Inc. and its affiliates. All Rights Reserved
 *
 * This source code is licensed under the license found in the
 * LICENSE file in the root directory of this source tree.
 *
 * @package FacebookCommerce
 */

require_once __DIR__ . '/fbutils.php';

use WooCommerce\Facebook\Framework\Plugin\Compatibility;
use WooCommerce\Facebook\Framework\Helper;
use WooCommerce\Facebook\Products;

defined( 'ABSPATH' ) || exit;

/**
 * Custom FB Product proxy class
 */
class WC_Facebook_Product {
	// Used for the background sync
	const PRODUCT_PREP_TYPE_ITEMS_BATCH = 'items_batch';
	// Used for the background feed upload
	const PRODUCT_PREP_TYPE_FEED = 'feed';
	// Used for direct update and create calls
	const PRODUCT_PREP_TYPE_NORMAL = 'normal';

	// Should match facebook-commerce.php while we migrate that code over
	// to this object.
	const FB_PRODUCT_DESCRIPTION   = 'fb_product_description';
	const FB_PRODUCT_PRICE         = 'fb_product_price';
	const FB_PRODUCT_IMAGE         = 'fb_product_image';
	const FB_VARIANT_IMAGE         = 'fb_image';
	const FB_VISIBILITY            = 'fb_visibility';
	const FB_REMOVE_FROM_SYNC      = 'fb_remove_from_sync';
	const FB_RICH_TEXT_DESCRIPTION = 'fb_rich_text_description';

	const MIN_DATE_1 = '1970-01-29';
	const MIN_DATE_2 = '1970-01-30';
	const MAX_DATE   = '2038-01-17';
	const MAX_TIME   = 'T23:59+00:00';
	const MIN_TIME   = 'T00:00+00:00';

	public static $rich_text_description_source = WC_Facebookcommerce_Utils::WC_DESCRIPTION;
	static $use_checkout_url                    = array(
		'simple'    => 1,
		'variable'  => 1,
		'variation' => 1,
	);

	/**
	 * @var int WC_Product ID.
	 */
	public $id;

	/**
	 * @var WC_Product
	 */
	public $woo_product;

	/**
	 * @var string Facebook Product Description.
	 */
	private $fb_description;


	/**
	 * @var string Facebook Rich Text Description.
	 */
	private $fb_rich_text_description;

	/**
	 * @var array Gallery URLs.
	 */
	private $gallery_urls;

	/**
	 * @var bool Use parent image for variable products.
	 */
	private $fb_use_parent_image;

	/**
	 * @var string Product Description.
	 */
	private $main_description;

	/**
	 * @var bool  Sync short description.
	 */
	private $sync_short_description;

	/**
	 * @var bool Product visibility on Facebook.
	 */
	public $fb_visibility;

	/**
	 * @var string Product rich text description.
	 */
	public $rich_text_description;

	public function __construct( $wpid, $parent_product = null ) {

		if ( $wpid instanceof WC_Product ) {
			$this->id          = $wpid->get_id();
			$this->woo_product = $wpid;
		} else {
			$this->id          = $wpid;
			$this->woo_product = wc_get_product( $wpid );
		}

		$this->fb_description         = '';
		$this->gallery_urls           = null;
		$this->fb_use_parent_image    = null;
		$this->main_description       = '';
		$this->sync_short_description = \WC_Facebookcommerce_Integration::PRODUCT_DESCRIPTION_MODE_SHORT === facebook_for_woocommerce()->get_integration()->get_product_description_mode();
		$this->rich_text_description  = '';

		if ( $meta = get_post_meta( $this->id, self::FB_VISIBILITY, true ) ) {
			$this->fb_visibility = wc_string_to_bool( $meta );
		} else {
			$this->fb_visibility = '';
			// for products that haven't synced yet
		}

		// Variable products should use some data from the parent_product
		// For performance reasons, that data shouldn't be regenerated every time.
		if ( $parent_product ) {
			$this->gallery_urls        = $parent_product->get_gallery_urls();
			$this->fb_use_parent_image = $parent_product->get_use_parent_image();
			$this->main_description    = $parent_product->get_fb_description();
			$this->rich_text_description = $parent_product->get_rich_text_description();
		}
	}

	/**
	 * __get method for backward compatibility.
	 *
	 * @param string $key property name
	 * @return mixed
	 * @since 3.0.32
	 */
	public function __get( $key ) {
		// Add warning for private properties.
		if ( in_array( $key, array( 'fb_description', 'gallery_urls', 'fb_use_parent_image', 'main_description', 'sync_short_description' ), true ) ) {
			/* translators: %s property name. */
			_doing_it_wrong( __FUNCTION__, sprintf( esc_html__( 'The %s property is private and should not be accessed outside its class.', 'facebook-for-woocommerce' ), esc_html( $key ) ), '3.0.32' );
			return $this->$key;
		}

		return null;
	}

	public function exists() {
		return ( $this->woo_product !== null && $this->woo_product !== false );
	}

	// Fall back to calling method on $woo_product
	public function __call( $function, $args ) {
		if ( $this->woo_product ) {
			return call_user_func_array( array( $this->woo_product, $function ), $args );
		} else {
			$e         = new Exception();
			$backtrace = var_export( $e->getTraceAsString(), true );
			WC_Facebookcommerce_Utils::fblog(
				"Calling $function on Null Woo Object. Trace:\n" . $backtrace,
				array(),
				true
			);
			return null;
		}
	}

	public function get_gallery_urls() {
		if ( $this->gallery_urls === null ) {
			if ( is_callable( array( $this, 'get_gallery_image_ids' ) ) ) {
				$image_ids = $this->get_gallery_image_ids();
			} else {
				$image_ids = $this->get_gallery_attachment_ids();
			}
			$gallery_urls = array();
			foreach ( $image_ids as $image_id ) {
				$image_url = wp_get_attachment_url( $image_id );
				if ( ! empty( $image_url ) ) {
					array_push(
						$gallery_urls,
						WC_Facebookcommerce_Utils::make_url( $image_url )
					);
				}
			}
			$this->gallery_urls = array_filter( $gallery_urls );
		}

		return $this->gallery_urls;
	}

	public function get_post_data() {
		if ( is_callable( 'get_post' ) ) {
			return get_post( $this->id );
		} else {
			return $this->get_post_data();
		}
	}

	public function get_fb_price( $for_items_batch = false ) {
		$product_price = Products::get_product_price( $this->woo_product );

		return $for_items_batch ? self::format_price_for_fb_items_batch( $product_price ) : $product_price;
	}

	private static function format_price_for_fb_items_batch( $price ) {
		// items_batch endpoint requires a string and a currency code
		$formatted = ( $price / 100.0 ) . ' ' . get_woocommerce_currency();
		return $formatted;
	}


	/**
	 * Determines whether the current product is a WooCommerce Bookings product.
	 *
	 * TODO: add an integration that filters the Facebook price instead {WV 2020-07-22}
	 *
	 * @since 2.0.0
	 *
	 * @return bool
	 */
	private function is_bookable_product() {

		return facebook_for_woocommerce()->is_plugin_active( 'woocommerce-bookings.php' ) && class_exists( 'WC_Product_Booking' ) && is_callable( 'is_wc_booking_product' ) && is_wc_booking_product( $this );
	}


	/**
	 * Gets a list of image URLs to use for this product in Facebook sync.
	 *
	 * @return array
	 */
	public function get_all_image_urls() {

		$image_urls = array();

		/**
		 * Filters the FB product image size.
		 *
		 * @since 3.0.34
		 *
		 * @param string $size The image size. e.g. 'full', 'medium', 'thumbnail'.
		 */
		$image_size               = apply_filters( 'facebook_for_woocommerce_fb_product_image_size', 'full' );
		$product_image_url        = wp_get_attachment_image_url( $this->woo_product->get_image_id(), $image_size );
		$parent_product_image_url = null;
		$custom_image_url         = $this->woo_product->get_meta( self::FB_PRODUCT_IMAGE );

		if ( $this->woo_product->is_type( 'variation' ) ) {

			if ( $parent_product = wc_get_product( $this->woo_product->get_parent_id() ) ) {

				$parent_product_image_url = wp_get_attachment_image_url( $parent_product->get_image_id(), $image_size );
			}
		}

		switch ( $this->woo_product->get_meta( Products::PRODUCT_IMAGE_SOURCE_META_KEY ) ) {

			case Products::PRODUCT_IMAGE_SOURCE_CUSTOM:
				$image_urls = array( $custom_image_url, $product_image_url, $parent_product_image_url );
				break;

			case Products::PRODUCT_IMAGE_SOURCE_PARENT_PRODUCT:
				$image_urls = array( $parent_product_image_url, $product_image_url );
				break;

			case Products::PRODUCT_IMAGE_SOURCE_PRODUCT:
			default:
				$image_urls = array( $product_image_url, $parent_product_image_url );
				break;
		}

		$image_urls = array_merge( $image_urls, $this->get_gallery_urls() );
		$image_urls = array_filter( array_unique( $image_urls ) );

		// Regenerate $image_url PHP array indexes after filtering.
		// The array_filter does not touches indexes so if something gets removed we may end up with gaps.
		// Later parts of the code expect something to exist under the 0 index.
		$image_urls = array_values( $image_urls );

		if ( empty( $image_urls ) ) {
			$image_urls[] = wc_placeholder_img_src();
		}

		return $image_urls;
	}

	/**
	 * Gets a list of video URLs to use for this product in Facebook sync.
	 *
	 * @return array
	 */
	public function get_all_video_urls() {

		$video_urls = array();

		$attached_videos = get_attached_media( 'video', $this->id );
		if ( empty( $attached_videos ) ) {
			return $video_urls;
		}
		foreach ( $attached_videos as $video ) {
			$url = wp_get_attachment_url( $video->ID );
			if ( $url ) {
				array_push(
					$video_urls,
					array(
						'url' => $url,
					)
				);
			}
		}

		return $video_urls;
	}



	/**
	 * Gets the list of additional image URLs for the product from the complete list of image URLs.
	 *
	 * It assumes the first URL will be used as the product image.
	 * It returns 20 or less image URLs because Facebook doesn't allow more items on the additional_image_urls field.
	 *
	 * @since 2.0.2
	 *
	 * @param array $image_urls all image URLs for the product.
	 * @return array
	 */
	private function get_additional_image_urls( $image_urls ) {

		return array_slice( $image_urls, 1, 20 );
	}


	// Returns the parent image id for variable products only.
	public function get_parent_image_id() {
		if ( WC_Facebookcommerce_Utils::is_variation_type( $this->woo_product->get_type() ) ) {
			$parent_data = $this->get_parent_data();
			return $parent_data['image_id'];
		}
		return null;
	}

	public function set_description( $description ) {
		$description          = stripslashes( WC_Facebookcommerce_Utils::clean_string( $description ) );
		$this->fb_description = $description;
		update_post_meta(
			$this->id,
			self::FB_PRODUCT_DESCRIPTION,
			$description
		);
	}

	public function set_product_image( $image ) {
		if ( $image !== null && strlen( $image ) !== 0 ) {
			$image = WC_Facebookcommerce_Utils::clean_string( $image );
			$image = WC_Facebookcommerce_Utils::make_url( $image );
			update_post_meta(
				$this->id,
				self::FB_PRODUCT_IMAGE,
				$image
			);
		}
	}

	public function set_rich_text_description( $rich_text_description ) {
		$rich_text_description       =
			WC_Facebookcommerce_Utils::clean_string( $rich_text_description, false );
		$this->rich_text_description = $rich_text_description;
		update_post_meta(
			$this->id,
			self::FB_RICH_TEXT_DESCRIPTION,
			$rich_text_description
		);
	}

	public function set_price( $price ) {
		if ( is_numeric( $price ) ) {
			update_post_meta(
				$this->id,
				self::FB_PRODUCT_PRICE,
				$price
			);
		} else {
			delete_post_meta(
				$this->id,
				self::FB_PRODUCT_PRICE
			);
		}
	}

	public function get_use_parent_image() {
		if ( $this->fb_use_parent_image === null ) {
			$variant_image_setting     =
			get_post_meta( $this->id, self::FB_VARIANT_IMAGE, true );
			$this->fb_use_parent_image = ( $variant_image_setting ) ? true : false;
		}
		return $this->fb_use_parent_image;
	}

	public function set_use_parent_image( $setting ) {
		$this->fb_use_parent_image = ( $setting === 'yes' );
		update_post_meta(
			$this->id,
			self::FB_VARIANT_IMAGE,
			$this->fb_use_parent_image
		);
	}

	public function get_fb_description() {
		$description = '';

		if ( $this->fb_description ) {
			$description = $this->fb_description;
		}

		if ( empty( $description ) ) {
			// Try to get description from post meta
			$description = get_post_meta(
				$this->id,
				self::FB_PRODUCT_DESCRIPTION,
				true
			);
		}

		// Check if the product type is a variation and no description is found yet
		if ( empty( $description ) && WC_Facebookcommerce_Utils::is_variation_type( $this->woo_product->get_type() ) ) {
			$description = WC_Facebookcommerce_Utils::clean_string( $this->woo_product->get_description() );

			// Fallback to main description
			if ( empty( $description ) && $this->main_description ) {
				$description = $this->main_description;
			}
		}

		// If no description is found from meta or variation, get from post
		if ( empty( $description ) ) {
			$post         = $this->get_post_data();
			$post_content = WC_Facebookcommerce_Utils::clean_string( $post->post_content );
			$post_excerpt = WC_Facebookcommerce_Utils::clean_string( $post->post_excerpt );
			$post_title   = WC_Facebookcommerce_Utils::clean_string( $post->post_title );

			// Prioritize content, then excerpt, then title
			if ( ! empty( $post_content ) ) {
				$description = $post_content;
			}

			if ( $this->sync_short_description || ( empty( $description ) && ! empty( $post_excerpt ) ) ) {
				$description = $post_excerpt;
			}

			if ( empty( $description ) ) {
				$description = $post_title;
			}
		}
		/**
		 * Filters the FB product description.
		 *
		 * @since 3.2.6
		 *
		 * @param string  $description Facebook product description.
		 * @param int     $id          WooCommerce Product ID.
		 */
		return apply_filters( 'facebook_for_woocommerce_fb_product_description', $description, $this->id );
	}

	/**
	 * Get the rich text description for a product.
	 *
	 * This function retrieves the rich text product description based on the following logic:
	 * 1. Check if the facebook rich text description is set and not empty.
	 * 2. If the rich text description is available, use it as the preferred description.
	 * 3. Otherwise, fall back to the plain text description made available by Woocommerce.
	 *
	 * @return string The rich text description for the product.
	 */
	public function get_rich_text_description() {
		$rich_text_description = '';

		// Check if the fb description is set as that takes preference
		if ( $this->fb_description ) {
			$rich_text_description = $this->fb_description;
		}

		// If the rich text description is available, use it as the preferred description
		if ( $this->rich_text_description ) {
			$rich_text_description = $this->rich_text_description;
		}

		// Try to get description from post meta if fb description has been set
		if ( empty( $rich_text_description ) ) {
			$temp_rich_text_description = get_post_meta(
				$this->id,
				self::FB_RICH_TEXT_DESCRIPTION,
				true
			);

			if ( $temp_rich_text_description ) {
				self::$rich_text_description_source = WC_Facebookcommerce_Utils::FB_DESCRIPTION;
				$rich_text_description              = $temp_rich_text_description;
			}
		}

		// For variable products, we want to use the rich text description of the variant.
		// If that's not available, fall back to the main (parent) product's rich text description.
		if ( empty( $rich_text_description ) && WC_Facebookcommerce_Utils::is_variation_type( $this->woo_product->get_type() ) ) {
			$rich_text_description = WC_Facebookcommerce_Utils::clean_string( $this->woo_product->get_description(), false );

			// If the variant's rich text description is still empty, use the main product's rich text description as a fallback
			if ( empty( $rich_text_description ) && $this->main_description ) {
				$rich_text_description = $this->main_description;
			}
		}

		// If no description is found from meta or variation, get from post
		if ( empty( $rich_text_description ) ) {
			$post         = $this->get_post_data();
			$post_content = WC_Facebookcommerce_Utils::clean_string( $post->post_content, false );
			$post_excerpt = WC_Facebookcommerce_Utils::clean_string( $post->post_excerpt, false );

			if ( ! empty( $post_content ) ) {
				$rich_text_description = $post_content;
			}

			if ( $this->sync_short_description || ( empty( $rich_text_description ) && ! empty( $post_excerpt ) ) ) {
				$rich_text_description = $post_excerpt;
			}
		}

		return apply_filters( 'facebook_for_woocommerce_fb_rich_text_description', $rich_text_description, $this->id );
	}

	/**
	 * @param array $product_data
	 * @param bool  $for_items_batch
	 *
	 * @return array
	 */
	public function add_sale_price( $product_data, $for_items_batch = false ) {

		$sale_price                = $this->woo_product->get_sale_price();
		$sale_price_effective_date = '';
		$sale_start = '';
		$sale_end = '';

		// check if sale exist
		if ( is_numeric( $sale_price ) && $sale_price > 0 ) {
<<<<<<< HEAD
			$sale_price_effective_date = $sale_start . '/' . $sale_end;
			$sale_price                =
=======
			$sale_start =
				( $date     = $this->woo_product->get_date_on_sale_from() )
					? date_i18n( WC_DateTime::ATOM, $date->getOffsetTimestamp() )
					: self::MIN_DATE_1 . self::MIN_TIME;
			$sale_end =
				( $date   = $this->woo_product->get_date_on_sale_to() )
					? date_i18n( WC_DateTime::ATOM, $date->getOffsetTimestamp() )
					: self::MAX_DATE . self::MAX_TIME;
			$sale_price_effective_date =
				( $sale_start == self::MIN_DATE_1 . self::MIN_TIME && $sale_end == self::MAX_DATE . self::MAX_TIME )
				? ''
				: $sale_start . '/' . $sale_end;
				$sale_price =
>>>>>>> 20397efb
				intval( round( $this->get_price_plus_tax( $sale_price ) * 100 ) );

			// Set Sale start and end as empty if set to default values
			if ( $sale_start == self::MIN_DATE_1 . self::MIN_TIME && $sale_end == self::MAX_DATE . self::MAX_TIME ) {
				$sale_start = '';
				$sale_end   = '';
			}
		}

		// check if sale is expired and sale time range is valid
		if ( $for_items_batch ) {
			$product_data['sale_price_effective_date'] = $sale_price_effective_date;
			$product_data['sale_price']                = is_numeric( $sale_price ) ? self::format_price_for_fb_items_batch( $sale_price ) : '';
		} else {
			$product_data['sale_price_start_date'] = $sale_start;
			$product_data['sale_price_end_date']   = $sale_end;
			$product_data['sale_price']            = is_numeric( $sale_price ) ? $sale_price : 0;
		}

		return $product_data;
	}


	public function get_price_plus_tax( $price ) {
		$woo_product = $this->woo_product;
		// // wc_get_price_including_tax exist for Woo > 2.7
		if ( function_exists( 'wc_get_price_including_tax' ) ) {
			$args = array(
				'qty'   => 1,
				'price' => $price,
			);
			return get_option( 'woocommerce_tax_display_shop' ) === 'incl'
					? wc_get_price_including_tax( $woo_product, $args )
					: wc_get_price_excluding_tax( $woo_product, $args );
		} else {
			return get_option( 'woocommerce_tax_display_shop' ) === 'incl'
					? $woo_product->get_price_including_tax( 1, $price )
					: $woo_product->get_price_excluding_tax( 1, $price );
		}
	}

	public function get_grouped_product_option_names( $key, $option_values ) {
		// Convert all slug_names in $option_values into the visible names that
		// advertisers have set to be the display names for a given attribute value
		$terms = get_the_terms( $this->id, $key );
		return ! is_array( $terms ) ? array() : array_map(
			function ( $slug_name ) use ( $terms ) {
				foreach ( $terms as $term ) {
					if ( $term->slug === $slug_name ) {
						return $term->name;
					}
				}
				return $slug_name;
			},
			$option_values
		);
	}


	public function update_visibility( $is_product_page, $visible_box_checked ) {
		$visibility = get_post_meta( $this->id, self::FB_VISIBILITY, true );
		if ( $visibility && ! $is_product_page ) {
			// If the product was previously set to visible, keep it as visible
			// (unless we're on the product page)
			$this->fb_visibility = $visibility;
		} else {
			// If the product is not visible OR we're on the product page,
			// then update the visibility as needed.
			$this->fb_visibility = $visible_box_checked ? true : false;
			update_post_meta( $this->id, self::FB_VISIBILITY, $this->fb_visibility );
		}
	}

	// wrapper function to find item_id for default variation
	function find_matching_product_variation() {
		if ( is_callable( array( $this, 'get_default_attributes' ) ) ) {
			$default_attributes = $this->get_default_attributes();
		} else {
			$default_attributes = $this->get_variation_default_attributes();
		}

		if ( ! $default_attributes ) {
			return;
		}
		foreach ( $default_attributes as $key => $value ) {
			if ( strncmp( $key, 'attribute_', strlen( 'attribute_' ) ) === 0 ) {
				continue;
			}
			unset( $default_attributes[ $key ] );
			$default_attributes[ sprintf( 'attribute_%s', $key ) ] = $value;
		}
		if ( class_exists( 'WC_Data_Store' ) ) {
			// for >= woo 3.0.0
			$data_store = WC_Data_Store::load( 'product' );
			return $data_store->find_matching_product_variation(
				$this,
				$default_attributes
			);
		} else {
			return $this->get_matching_variation( $default_attributes );
		}
	}

	private function build_checkout_url( $product_url ) {
		// Use product_url for external/bundle product setting.
		$product_type = $this->get_type();
		if ( ! $product_type || ! isset( self::$use_checkout_url[ $product_type ] ) ) {
				$checkout_url = $product_url;
		} elseif ( wc_get_cart_url() ) {
			$char = '?';
			// Some merchant cart pages are actually a querystring
			if ( strpos( wc_get_cart_url(), '?' ) !== false ) {
				$char = '&';
			}

			$checkout_url = WC_Facebookcommerce_Utils::make_url(
				wc_get_cart_url() . $char
			);

			if ( WC_Facebookcommerce_Utils::is_variation_type( $this->get_type() ) ) {
				$query_data = array(
					'add-to-cart'  => $this->get_parent_id(),
					'variation_id' => $this->get_id(),
				);

				$query_data = array_merge(
					$query_data,
					$this->get_variation_attributes()
				);

			} else {
				$query_data = array(
					'add-to-cart' => $this->get_id(),
				);
			}

			$checkout_url = $checkout_url . http_build_query( $query_data );

		} else {
			$checkout_url = null;
		}//end if
	}

	/**
	 * Gets product data to send to Facebook.
	 *
	 * @param string $retailer_id the retailer ID of the product
	 * @param string $type_to_prepare_for whether the data is going to be used in a feed upload, an items_batch update or a direct api call
	 * @return array
	 */
	public function prepare_product( $retailer_id = null, $type_to_prepare_for = self::PRODUCT_PREP_TYPE_NORMAL ) {

		if ( ! $retailer_id ) {
			$retailer_id =
			WC_Facebookcommerce_Utils::get_fb_retailer_id( $this );
		}
		$image_urls = $this->get_all_image_urls();

		$video_urls = $this->get_all_video_urls();

		// Replace WordPress sanitization's ampersand with a real ampersand.
		$product_url = str_replace(
			'&amp%3B',
			'&',
			html_entity_decode( $this->get_permalink() )
		);

		$id = $this->get_id();
		if ( WC_Facebookcommerce_Utils::is_variation_type( $this->get_type() ) ) {
			$id = $this->get_parent_id();
		}
		$categories =
		WC_Facebookcommerce_Utils::get_product_categories( $id );

		// Get brand attribute.
		$brand          = get_post_meta( $id, Products::ENHANCED_CATALOG_ATTRIBUTES_META_KEY_PREFIX . 'brand', true );
		$brand_taxonomy = get_the_term_list( $id, 'product_brand', '', ', ' );

		if ( $brand ) {
			$brand = WC_Facebookcommerce_Utils::clean_string( $brand );
		} elseif ( ! is_wp_error( $brand_taxonomy ) && $brand_taxonomy ) {
			$brand = WC_Facebookcommerce_Utils::clean_string( $brand_taxonomy );
		} else {
			$brand = wp_strip_all_tags( WC_Facebookcommerce_Utils::get_store_name() );
		}

		$rich_text_description = $this->get_rich_text_description();

		if ( self::PRODUCT_PREP_TYPE_ITEMS_BATCH === $type_to_prepare_for ) {
			$product_data   = array_merge(
				array(
					'title'                 => WC_Facebookcommerce_Utils::clean_string( $this->get_title() ),
					'description'           => $this->get_fb_description(),
					'rich_text_description' => $rich_text_description,
					'image_link'            => $image_urls[0],
					'additional_image_link' => $this->get_additional_image_urls( $image_urls ),
					'link'                  => $product_url,
					'product_type'          => $categories['categories'],
					'brand'                 => Helper::str_truncate( $brand, 100 ),
					'retailer_id'           => $retailer_id,
					'price'                 => $this->get_fb_price( true ),
					'availability'          => $this->is_in_stock() ? 'in stock' : 'out of stock',
					'visibility'            => Products::is_product_visible( $this->woo_product ) ? \WC_Facebookcommerce_Integration::FB_SHOP_PRODUCT_VISIBLE : \WC_Facebookcommerce_Integration::FB_SHOP_PRODUCT_HIDDEN,
				),
			);
			$product_data   = $this->add_sale_price( $product_data, true );
			$gpc_field_name = 'google_product_category';
			if ( ! empty( $video_urls ) ) {
				$product_data['video'] = $video_urls;
			}
		} else {
			$product_data = array_merge(
				array(
					'name'                  => WC_Facebookcommerce_Utils::clean_string( $this->get_title() ),
					'description'           => $this->get_fb_description(),
					'image_url'             => $image_urls[0],
					'additional_image_urls' => $this->get_additional_image_urls( $image_urls ),
					'url'                   => $product_url,
					'rich_text_description' => $rich_text_description,
					/**
					 * 'category' is a required field for creating a ProductItem object when posting to /{product_catalog_id}/products.
					 * This field should have the Google product category for the item. Google product category is not a required field
					 * in the WooCommerce product editor. Hence, we are setting 'category' to Woo product categories by default and overriding
					 * it when a Google product category is set.
					 *
					 * @see https://developers.facebook.com/docs/marketing-api/reference/product-catalog/products/#parameters-2
					 * @see https://github.com/woocommerce/facebook-for-woocommerce/pull/2575
					 * @see https://github.com/woocommerce/facebook-for-woocommerce/issues/2593
					 */
					'category'              => $categories['categories'],
					'product_type'          => $categories['categories'],
					'brand'                 => Helper::str_truncate( $brand, 100 ),
					'retailer_id'           => $retailer_id,
					'price'                 => $this->get_fb_price(),
					'currency'              => get_woocommerce_currency(),
					'availability'          => $this->is_in_stock() ? 'in stock' : 'out of stock',
					'visibility'            => Products::is_product_visible( $this->woo_product ) ? \WC_Facebookcommerce_Integration::FB_SHOP_PRODUCT_VISIBLE : \WC_Facebookcommerce_Integration::FB_SHOP_PRODUCT_HIDDEN,
				),
			);

			if ( self::PRODUCT_PREP_TYPE_NORMAL !== $type_to_prepare_for && ! empty( $video_urls ) ) {
				$product_data['video'] = $video_urls;
			}
			$product_data   = $this->add_sale_price( $product_data );
			$gpc_field_name = 'category';
		}//end if

		$google_product_category = Products::get_google_product_category_id( $this->woo_product );
		if ( $google_product_category ) {
			$product_data[ $gpc_field_name ] = $google_product_category;
		}

		// Currently only items batch and feed support enhanced catalog fields
		if ( self::PRODUCT_PREP_TYPE_NORMAL !== $type_to_prepare_for && $google_product_category ) {
			$product_data = $this->apply_enhanced_catalog_fields_from_attributes( $product_data, $google_product_category );
		}

		// Add stock quantity if the product or variant is stock managed.
		// In case if variant is not stock managed but parent is, fallback on parent value.
		if ( $this->woo_product->managing_stock() ) {
			$product_data['quantity_to_sell_on_facebook'] = (int) max( 0, $this->woo_product->get_stock_quantity() );
		} else if ( $this->woo_product->is_type( 'variation' ) ) {
			$parent_product = wc_get_product( $this->woo_product->get_parent_id() );
			if ( $parent_product && $parent_product->managing_stock() ) {	
				$product_data['quantity_to_sell_on_facebook'] = (int) max( 0, $parent_product->get_stock_quantity() );
			}
		}

		// Add GTIN (Global Trade Item Number)
		if ( Compatibility::is_wc_version_gte( '9.1.0' ) && $gtin = $this->woo_product->get_global_unique_id() ) {
			$product_data['gtin'] = $gtin;
		}

		// Only use checkout URLs if they exist.
		$checkout_url = $this->build_checkout_url( $product_url );
		if ( $checkout_url ) {
			$product_data['checkout_url'] = $checkout_url;
		}

		// IF using WPML, set the product to hidden unless it is in the
		// default language. WPML >= 3.2 Supported.
		if ( defined( 'ICL_LANGUAGE_CODE' ) ) {
			if ( class_exists( 'WC_Facebook_WPML_Injector' ) && WC_Facebook_WPML_Injector::should_hide( $id ) ) {
				$product_data['visibility'] = \WC_Facebookcommerce_Integration::FB_SHOP_PRODUCT_HIDDEN;
			}
		}

			// Exclude variations that are "virtual" products from export to Facebook &&
			// No Visibility Option for Variations
			// get_virtual() returns true for "unassembled bundles", so we exclude
			// bundles from this check.
		if ( true === $this->get_virtual() && 'bundle' !== $this->get_type() ) {
			$product_data['visibility'] = \WC_Facebookcommerce_Integration::FB_SHOP_PRODUCT_HIDDEN;
		}

		if ( self::PRODUCT_PREP_TYPE_FEED !== $type_to_prepare_for ) {
			$this->prepare_variants_for_item( $product_data );
		} elseif (
		WC_Facebookcommerce_Utils::is_all_caps( $product_data['description'] )
		) {
			$product_data['description'] =
			mb_strtolower( $product_data['description'] );
		}

		/**
			* Filters the generated product data.
			*
			* @param int   $id           Woocommerce product id
			* @param array $product_data An array of product data
			*/
		return apply_filters(
			'facebook_for_woocommerce_integration_prepare_product',
			$product_data,
			$id
		);
	}

	/**
	 * Adds enhanced catalog fields to product data array. Separated from
	 * the main function to make it easier to develop and debug, potentially
	 * worth refactoring into main prepare_product function when complete.
	 *
	 * @param array  $product_data       The preparted product data map.
	 * @param string $google_category_id The Google product category id string.
	 * @return array
	 */
	private function apply_enhanced_catalog_fields_from_attributes( $product_data, $google_category_id ) {
		$category_handler = facebook_for_woocommerce()->get_facebook_category_handler();
		if ( empty( $google_category_id ) || ! $category_handler->is_category( $google_category_id ) ) {
			return $product_data;
		}
		$enhanced_data = array();

		$category_attrs = $category_handler->get_attributes_with_fallback_to_parent_category( $google_category_id );
		$all_attributes = $this->get_matched_attributes_for_product( $this->woo_product, $category_attrs );

		foreach ( $all_attributes as $attribute ) {
			$value            = Products::get_enhanced_catalog_attribute( $attribute['key'], $this->woo_product );
			$convert_to_array = (
				isset( $attribute['can_have_multiple_values'] ) &&
				true === $attribute['can_have_multiple_values'] &&
				'string' === $attribute['type']
			);

			if ( ! empty( $value ) &&
				$category_handler->is_valid_value_for_attribute( $google_category_id, $attribute['key'], $value )
			) {
				if ( $convert_to_array ) {
					$value = array_map( 'trim', explode( ',', $value ) );
				}
				$enhanced_data[ $attribute['key'] ] = $value;
			}
		}

		return array_merge( $product_data, $enhanced_data );
	}


	/**
	 * Filters list of attributes to only those available for a given product
	 *
	 * @param \WC_Product $product WooCommerce Product
	 * @param array       $all_attributes List of Enhanced Catalog attributes to match
	 * @return array
	 */
	public function get_matched_attributes_for_product( $product, $all_attributes ) {
		$matched_attributes = array();
		$sanitized_keys     = array_map(
			function ( $key ) {
					return \WC_Facebookcommerce_Utils::sanitize_variant_name( $key, false );
			},
			array_keys( $product->get_attributes() )
		);

		$matched_attributes = array_filter(
			$all_attributes,
			function ( $attribute ) use ( $sanitized_keys ) {
				return in_array( $attribute['key'], $sanitized_keys );
			}
		);

		return $matched_attributes;
	}


	/**
	 * Normalizes variant data for Facebook.
	 *
	 * @param array $product_data variation product data
	 * @return array
	 */
	public function prepare_variants_for_item( &$product_data ) {

		/** @var \WC_Product_Variation $product */
		$product = $this;

		if ( ! $product->is_type( 'variation' ) ) {
			return array();
		}

		$attributes = $product->get_variation_attributes();

		if ( ! $attributes ) {
			return array();
		}

		$variant_names = array_keys( $attributes );
		$variant_data  = array();

		// Loop through variants (size, color, etc) if they exist
		// For each product field type, pull the single variant
		foreach ( $variant_names as $original_variant_name ) {

			// don't handle any attributes that are designated as Commerce attributes
			if ( in_array( str_replace( 'attribute_', '', strtolower( $original_variant_name ) ), Products::get_distinct_product_attributes( $this->woo_product ), true ) ) {
				continue;
			}

			// Retrieve label name for attribute
			$label = wc_attribute_label( $original_variant_name, $product );

			// Clean up variant name (e.g. pa_color should be color)
			$new_name = \WC_Facebookcommerce_Utils::sanitize_variant_name( $original_variant_name, false );

			// Sometimes WC returns an array, sometimes it's an assoc array, depending
			// on what type of taxonomy it's using.  array_values will guarantee we
			// only get a flat array of values.
			if ( $options = \WC_Facebookcommerce_Utils::get_variant_option_name( $this->id, $label, $attributes[ $original_variant_name ] ) ) {

				if ( is_array( $options ) ) {

					$option_values = array_values( $options );

				} else {

					$option_values = array( $options );

					// If this attribute has value 'any', options will be empty strings
					// Redirect to product page to select variants.
					// Reset checkout url since checkout_url (build from query data will
					// be invalid in this case.
					if ( count( $option_values ) === 1 && empty( $option_values[0] ) ) {
							$option_values[0]             = 'any';
							$product_data['checkout_url'] = $product_data['url'];
					}
				}

				if ( \WC_Facebookcommerce_Utils::FB_VARIANT_GENDER === $new_name && ! isset( $product_data[ \WC_Facebookcommerce_Utils::FB_VARIANT_GENDER ] ) ) {

					// If we can't validate the gender, this will be null.
					$product_data[ $new_name ] = \WC_Facebookcommerce_Utils::validateGender( $option_values[0] );
				}

				switch ( $new_name ) {

					case \WC_Facebookcommerce_Utils::FB_VARIANT_GENDER:
						// If we can't validate the GENDER field, we'll fall through to the
						// default case and set the gender into custom data.
						if ( $product_data[ $new_name ] ) {

							$variant_data[] = array(
								'product_field' => $new_name,
								'label'         => $label,
								'options'       => $option_values,
							);
						}

						break;

					default:
						// This is for any custom_data.
						if ( ! isset( $product_data['custom_data'] ) ) {
							$product_data['custom_data'] = array();
						}
						$new_name                                 = wc_attribute_label( $new_name, $product );
						$product_data['custom_data'][ $new_name ] = urldecode( $option_values[0] );
						break;
				}//end switch
			} else {

				\WC_Facebookcommerce_Utils::log( $product->get_id() . ': No options for ' . $original_variant_name );
				continue;
			}//end if
		}//end foreach

		return $variant_data;
	}


	/**
	 * Normalizes variable product variations data for Facebook.
	 *
	 * @param bool $feed_data whether this is used for feed data
	 * @return array
	 */
	public function prepare_variants_for_group( $feed_data = false ) {

		/** @var \WC_Product_Variable $product */
		$product        = $this;
		$final_variants = array();

		try {

			if ( ! $product->is_type( 'variable' ) ) {
				throw new \Exception( 'prepare_variants_for_group called on non-variable product' );
			}

			$variation_attributes = $product->get_variation_attributes();

			if ( ! $variation_attributes ) {
				return array();
			}

			foreach ( array_keys( $product->get_attributes() ) as $name ) {

				$label = wc_attribute_label( $name, $product );

				if ( taxonomy_is_product_attribute( $name ) ) {
					$key = $name;
				} else {
					// variation_attributes keys are labels for custom attrs for some reason
					$key = $label;
				}

				if ( ! $key ) {
					throw new \Exception( "Critical error: can't get attribute name or label!" );
				}

				if ( isset( $variation_attributes[ $key ] ) ) {
					// array of the options (e.g. small, medium, large)
					$option_values = $variation_attributes[ $key ];
				} else {
					// skip variations without valid attribute options
					\WC_Facebookcommerce_Utils::log( $product->get_id() . ': No options for ' . $name );
					continue;
				}

				// If this is a variable product, check default attribute.
				// If it's being used, show it as the first option on Facebook.
				if ( $first_option = $product->get_variation_default_attribute( $key ) ) {

					$index = array_search( $first_option, $option_values, false );

					unset( $option_values[ $index ] );

					array_unshift( $option_values, $first_option );
				}

				if ( function_exists( 'taxonomy_is_product_attribute' ) && taxonomy_is_product_attribute( $name ) ) {
					$option_values = $this->get_grouped_product_option_names( $key, $option_values );
				}

				switch ( $name ) {

					case Products::get_product_color_attribute( $this->woo_product ):
						$name = WC_Facebookcommerce_Utils::FB_VARIANT_COLOR;
						break;

					case Products::get_product_size_attribute( $this->woo_product ):
						$name = WC_Facebookcommerce_Utils::FB_VARIANT_SIZE;
						break;

					case Products::get_product_pattern_attribute( $this->woo_product ):
						$name = WC_Facebookcommerce_Utils::FB_VARIANT_PATTERN;
						break;

					default:
						/**
						 * For API approach, product_field need to start with 'custom_data:'
						 *
						 * @link https://developers.facebook.com/docs/marketing-api/reference/product-variant/
						 */
						$name = \WC_Facebookcommerce_Utils::sanitize_variant_name( $name );
				}//end switch

				// for feed uploading, product field should remove prefix 'custom_data:'
				if ( $feed_data ) {
					$name = str_replace( 'custom_data:', '', $name );
				}

				$final_variants[] = array(
					'product_field' => $name,
					'label'         => $label,
					'options'       => $option_values,
				);
			}//end foreach
		} catch ( \Exception $e ) {

			\WC_Facebookcommerce_Utils::fblog( $e->getMessage() );

			return array();
		}//end try

		return $final_variants;
	}
}<|MERGE_RESOLUTION|>--- conflicted
+++ resolved
@@ -553,10 +553,6 @@
 
 		// check if sale exist
 		if ( is_numeric( $sale_price ) && $sale_price > 0 ) {
-<<<<<<< HEAD
-			$sale_price_effective_date = $sale_start . '/' . $sale_end;
-			$sale_price                =
-=======
 			$sale_start =
 				( $date     = $this->woo_product->get_date_on_sale_from() )
 					? date_i18n( WC_DateTime::ATOM, $date->getOffsetTimestamp() )
@@ -570,7 +566,6 @@
 				? ''
 				: $sale_start . '/' . $sale_end;
 				$sale_price =
->>>>>>> 20397efb
 				intval( round( $this->get_price_plus_tax( $sale_price ) * 100 ) );
 
 			// Set Sale start and end as empty if set to default values
