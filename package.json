--- conflicted
+++ resolved
@@ -15,11 +15,8 @@
     "sake": "github:skyverge/sake"
   },
   "scripts": {
-<<<<<<< HEAD
+    "generate:category_attribute_json": "php bin/GenerateCategoryAttributeMapping.php",
     "build": "NODE_ENV=production wp-scripts build",
     "start": "wp-scripts start"
-=======
-    "generate:category_attribute_json": "php bin/GenerateCategoryAttributeMapping.php"
->>>>>>> 2aac5950
   }
 }