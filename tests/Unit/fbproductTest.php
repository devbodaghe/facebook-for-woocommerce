--- conflicted
+++ resolved
@@ -104,7 +104,263 @@
 
 	}
 
-<<<<<<< HEAD
+	/**
+	 * Test Data Provider for sale_price related fields
+	 */
+	public function provide_sale_price_data() {
+		return [
+			[
+				11.5,
+				null,
+				null,
+				1150,
+				'11.5 USD',
+				'',
+				'',
+				'',
+			],
+			[
+				0,
+				null,
+				null,
+				0,
+				'0 USD',
+				'',
+				'',
+				'',
+			],
+			[
+				null,
+				null,
+				null,
+				0,
+				'',
+				'',
+				'',
+				'',
+			],
+			[
+				null,
+				'2024-08-08',
+				'2024-08-18',
+				0,
+				'',
+				'',
+				'',
+				'',
+			],
+			[
+				11,
+				'2024-08-08',
+				null,
+				1100,
+				'11 USD',
+				'2024-08-08T00:00:00+00:00/2038-01-17T23:59+00:00',
+				'2024-08-08T00:00:00+00:00',
+				'2038-01-17T23:59+00:00',
+			],
+			[
+				11,
+				null,
+				'2024-08-08',
+				1100,
+				'11 USD',
+				'1970-01-29T00:00+00:00/2024-08-08T00:00:00+00:00',
+				'1970-01-29T00:00+00:00',
+				'2024-08-08T00:00:00+00:00',
+			],
+			[
+				11,
+				'2024-08-08',
+				'2024-08-09',
+				1100,
+				'11 USD',
+				'2024-08-08T00:00:00+00:00/2024-08-09T00:00:00+00:00',
+				'2024-08-08T00:00:00+00:00',
+				'2024-08-09T00:00:00+00:00',
+			],
+		];
+	}
+
+	/**
+	 * Test that sale_price related fields are being set correctly while preparing product.
+	 *
+	 * @dataProvider provide_sale_price_data
+	 * @return void
+	 */
+	public function test_sale_price_and_effective_date(
+		$salePrice,
+		$sale_price_start_date,
+		$sale_price_end_date,
+		$expected_sale_price,
+		$expected_sale_price_for_batch,
+		$expected_sale_price_effective_date,
+		$expected_sale_price_start_date,
+		$expected_sale_price_end_date
+	) {
+		$product          = WC_Helper_Product::create_simple_product();
+		$facebook_product = new \WC_Facebook_Product( $product );
+		$facebook_product->set_sale_price( $salePrice );
+		$facebook_product->set_date_on_sale_from( $sale_price_start_date );
+		$facebook_product->set_date_on_sale_to( $sale_price_end_date );
+
+		$product_data = $facebook_product->prepare_product( $facebook_product->get_id(), \WC_Facebook_Product::PRODUCT_PREP_TYPE_ITEMS_BATCH );
+		$this->assertEquals( $product_data['sale_price'], $expected_sale_price_for_batch );
+		$this->assertEquals( $product_data['sale_price_effective_date'], $expected_sale_price_effective_date );
+
+		$product_data = $facebook_product->prepare_product( $facebook_product->get_id(), \WC_Facebook_Product::PRODUCT_PREP_TYPE_FEED );
+		$this->assertEquals( $product_data['sale_price'], $expected_sale_price );
+		$this->assertEquals( $product_data['sale_price_start_date'], $expected_sale_price_start_date );
+		$this->assertEquals( $product_data['sale_price_end_date'], $expected_sale_price_end_date );
+	}
+
+	/**
+	 * Test quantity_to_sell_on_facebook is populated when manage stock is enabled for simple product
+	 * @return void
+	 */
+	public function test_quantity_to_sell_on_facebook_when_manage_stock_is_on_for_simple_product() {
+		$woo_product = WC_Helper_Product::create_simple_product();
+		$woo_product->set_manage_stock('yes');
+		$woo_product->set_stock_quantity(128);
+
+		$fb_product = new \WC_Facebook_Product( $woo_product );
+		$data = $fb_product->prepare_product();
+
+		$this->assertEquals( $data['quantity_to_sell_on_facebook'], 128 );
+	}
+
+	/**
+	 * Test quantity_to_sell_on_facebook is not populated when manage stock is disabled for simple product
+	 * @return void
+	 */
+	public function test_quantity_to_sell_on_facebook_when_manage_stock_is_off_for_simple_product() {
+		$woo_product = WC_Helper_Product::create_simple_product();
+		$woo_product->set_manage_stock('no');
+
+		$fb_product = new \WC_Facebook_Product( $woo_product );
+		$data = $fb_product->prepare_product();
+
+		$this->assertEquals(isset($data['quantity_to_sell_on_facebook']), false);
+	}
+
+	/**
+	 * Test quantity_to_sell_on_facebook is populated when manage stock is enabled for variable product
+	 * @return void
+	 */
+	public function test_quantity_to_sell_on_facebook_when_manage_stock_is_on_for_variable_product() {
+		$woo_product = WC_Helper_Product::create_variation_product();
+		$woo_product->set_manage_stock('yes');
+		$woo_product->set_stock_quantity(128);
+
+		$woo_variation = wc_get_product($woo_product->get_children()[0]);
+		$woo_variation->set_manage_stock('yes');
+		$woo_variation->set_stock_quantity(23);		
+
+		$fb_parent_product = new \WC_Facebook_Product($woo_product);
+		$fb_product = new \WC_Facebook_Product( $woo_variation, $fb_parent_product );
+
+		$data = $fb_product->prepare_product();
+
+		$this->assertEquals( $data['quantity_to_sell_on_facebook'], 23 );
+	}
+
+	/**
+	 * Test quantity_to_sell_on_facebook is not populated when manage stock is disabled for variable product and disabled for its parent
+	 * @return void
+	 */
+	public function test_quantity_to_sell_on_facebook_when_manage_stock_is_off_for_variable_product_and_off_for_parent() {
+		$woo_product = WC_Helper_Product::create_variation_product();
+		$woo_product->set_manage_stock('no');
+
+		$woo_variation = wc_get_product($woo_product->get_children()[0]);
+		$woo_product->set_manage_stock('no');
+
+		$fb_parent_product = new \WC_Facebook_Product($woo_product);
+		$fb_product = new \WC_Facebook_Product( $woo_variation, $fb_parent_product );
+
+		$data = $fb_product->prepare_product();
+
+		$this->assertEquals(isset($data['quantity_to_sell_on_facebook']), false);
+	}
+
+	/**
+	 * Test quantity_to_sell_on_facebook is not populated when manage stock is disabled for variable product and enabled for its parent
+	 * @return void
+	 */
+	public function test_quantity_to_sell_on_facebook_when_manage_stock_is_off_for_variable_product_and_on_for_parent() {
+		$woo_product = WC_Helper_Product::create_variation_product();
+		$woo_product->set_manage_stock('yes');
+		$woo_product->set_stock_quantity(128);
+		$woo_product->save();
+
+		$woo_variation = wc_get_product($woo_product->get_children()[0]);
+		$woo_variation->set_manage_stock('no');
+		$woo_variation->save();
+
+		$fb_parent_product = new \WC_Facebook_Product($woo_product);
+		$fb_product = new \WC_Facebook_Product( $woo_variation, $fb_parent_product );
+
+		$data = $fb_product->prepare_product();
+
+		$this->assertEquals( $data['quantity_to_sell_on_facebook'], 128 );
+	}
+
+	/**
+	 * Test GTIN is added for simple product 
+	 * @return void
+	 */
+	public function test_gtin_for_simple_product_set() {
+		$woo_product = WC_Helper_Product::create_simple_product();
+		$woo_product->set_global_unique_id(9504000059446);
+		
+		$fb_product = new \WC_Facebook_Product( $woo_product );
+		$data = $fb_product->prepare_product();
+
+		$this->assertEquals( $data['gtin'], 9504000059446 );
+	}
+
+	/**
+	 * Test GTIN is not added for simple product
+	 * @return void
+	 */
+	public function test_gtin_for_simple_product_unset() {
+		$woo_product = WC_Helper_Product::create_simple_product();
+		$fb_product = new \WC_Facebook_Product( $woo_product );
+		$data = $fb_product->prepare_product();
+		$this->assertEquals(isset($data['gtin']), false);
+	}
+
+	/**
+	 * Test GTIN is added for variable product
+	 * @return void
+	 */
+	public function test_gtin_for_variable_product_set() {
+		$woo_product = WC_Helper_Product::create_variation_product();
+		$woo_variation = wc_get_product($woo_product->get_children()[0]);
+		$woo_variation->set_global_unique_id(9504000059446);
+
+		$fb_parent_product = new \WC_Facebook_Product($woo_product);
+		$fb_product = new \WC_Facebook_Product( $woo_variation, $fb_parent_product );
+		$data = $fb_product->prepare_product();
+
+		$this->assertEquals( $data['gtin'], 9504000059446 );
+	}
+
+	/**
+	 * Test GTIN is not added for variable product
+	 * @return void
+	 */
+	public function test_gtin_for_variable_product_unset() {
+		$woo_product = WC_Helper_Product::create_variation_product();
+		$woo_variation = wc_get_product($woo_product->get_children()[0]);
+
+		$fb_parent_product = new \WC_Facebook_Product($woo_product);
+		$fb_product = new \WC_Facebook_Product( $woo_variation, $fb_parent_product );
+		$data = $fb_product->prepare_product();
+
+		$this->assertEquals(isset($data['gtin']), false);
+	}
+
 		
 	/**
 	 * Test it gets rich text description from post meta.
@@ -315,262 +571,5 @@
 		
 		// Test 4: Fallback chain for variations
 		delete_post_meta($variation->get_id(), \WC_Facebook_Product::FB_RICH_TEXT_DESCRIPTION);
-=======
-	/**
-	 * Test Data Provider for sale_price related fields
-	 */
-	public function provide_sale_price_data() {
-		return [
-			[
-				11.5,
-				null,
-				null,
-				1150,
-				'11.5 USD',
-				'',
-				'',
-				'',
-			],
-			[
-				0,
-				null,
-				null,
-				0,
-				'0 USD',
-				'',
-				'',
-				'',
-			],
-			[
-				null,
-				null,
-				null,
-				0,
-				'',
-				'',
-				'',
-				'',
-			],
-			[
-				null,
-				'2024-08-08',
-				'2024-08-18',
-				0,
-				'',
-				'',
-				'',
-				'',
-			],
-			[
-				11,
-				'2024-08-08',
-				null,
-				1100,
-				'11 USD',
-				'2024-08-08T00:00:00+00:00/2038-01-17T23:59+00:00',
-				'2024-08-08T00:00:00+00:00',
-				'2038-01-17T23:59+00:00',
-			],
-			[
-				11,
-				null,
-				'2024-08-08',
-				1100,
-				'11 USD',
-				'1970-01-29T00:00+00:00/2024-08-08T00:00:00+00:00',
-				'1970-01-29T00:00+00:00',
-				'2024-08-08T00:00:00+00:00',
-			],
-			[
-				11,
-				'2024-08-08',
-				'2024-08-09',
-				1100,
-				'11 USD',
-				'2024-08-08T00:00:00+00:00/2024-08-09T00:00:00+00:00',
-				'2024-08-08T00:00:00+00:00',
-				'2024-08-09T00:00:00+00:00',
-			],
-		];
-	}
-
-	/**
-	 * Test that sale_price related fields are being set correctly while preparing product.
-	 *
-	 * @dataProvider provide_sale_price_data
-	 * @return void
-	 */
-	public function test_sale_price_and_effective_date(
-		$salePrice,
-		$sale_price_start_date,
-		$sale_price_end_date,
-		$expected_sale_price,
-		$expected_sale_price_for_batch,
-		$expected_sale_price_effective_date,
-		$expected_sale_price_start_date,
-		$expected_sale_price_end_date
-	) {
-		$product          = WC_Helper_Product::create_simple_product();
-		$facebook_product = new \WC_Facebook_Product( $product );
-		$facebook_product->set_sale_price( $salePrice );
-		$facebook_product->set_date_on_sale_from( $sale_price_start_date );
-		$facebook_product->set_date_on_sale_to( $sale_price_end_date );
-
-		$product_data = $facebook_product->prepare_product( $facebook_product->get_id(), \WC_Facebook_Product::PRODUCT_PREP_TYPE_ITEMS_BATCH );
-		$this->assertEquals( $product_data['sale_price'], $expected_sale_price_for_batch );
-		$this->assertEquals( $product_data['sale_price_effective_date'], $expected_sale_price_effective_date );
-
-		$product_data = $facebook_product->prepare_product( $facebook_product->get_id(), \WC_Facebook_Product::PRODUCT_PREP_TYPE_FEED );
-		$this->assertEquals( $product_data['sale_price'], $expected_sale_price );
-		$this->assertEquals( $product_data['sale_price_start_date'], $expected_sale_price_start_date );
-		$this->assertEquals( $product_data['sale_price_end_date'], $expected_sale_price_end_date );
-	}
-
-	/**
-	 * Test quantity_to_sell_on_facebook is populated when manage stock is enabled for simple product
-	 * @return void
-	 */
-	public function test_quantity_to_sell_on_facebook_when_manage_stock_is_on_for_simple_product() {
-		$woo_product = WC_Helper_Product::create_simple_product();
-		$woo_product->set_manage_stock('yes');
-		$woo_product->set_stock_quantity(128);
-
-		$fb_product = new \WC_Facebook_Product( $woo_product );
-		$data = $fb_product->prepare_product();
-
-		$this->assertEquals( $data['quantity_to_sell_on_facebook'], 128 );
-	}
-
-	/**
-	 * Test quantity_to_sell_on_facebook is not populated when manage stock is disabled for simple product
-	 * @return void
-	 */
-	public function test_quantity_to_sell_on_facebook_when_manage_stock_is_off_for_simple_product() {
-		$woo_product = WC_Helper_Product::create_simple_product();
-		$woo_product->set_manage_stock('no');
-
-		$fb_product = new \WC_Facebook_Product( $woo_product );
-		$data = $fb_product->prepare_product();
-
-		$this->assertEquals(isset($data['quantity_to_sell_on_facebook']), false);
-	}
-
-	/**
-	 * Test quantity_to_sell_on_facebook is populated when manage stock is enabled for variable product
-	 * @return void
-	 */
-	public function test_quantity_to_sell_on_facebook_when_manage_stock_is_on_for_variable_product() {
-		$woo_product = WC_Helper_Product::create_variation_product();
-		$woo_product->set_manage_stock('yes');
-		$woo_product->set_stock_quantity(128);
-
-		$woo_variation = wc_get_product($woo_product->get_children()[0]);
-		$woo_variation->set_manage_stock('yes');
-		$woo_variation->set_stock_quantity(23);		
-
-		$fb_parent_product = new \WC_Facebook_Product($woo_product);
-		$fb_product = new \WC_Facebook_Product( $woo_variation, $fb_parent_product );
-
-		$data = $fb_product->prepare_product();
-
-		$this->assertEquals( $data['quantity_to_sell_on_facebook'], 23 );
-	}
-
-	/**
-	 * Test quantity_to_sell_on_facebook is not populated when manage stock is disabled for variable product and disabled for its parent
-	 * @return void
-	 */
-	public function test_quantity_to_sell_on_facebook_when_manage_stock_is_off_for_variable_product_and_off_for_parent() {
-		$woo_product = WC_Helper_Product::create_variation_product();
-		$woo_product->set_manage_stock('no');
-
-		$woo_variation = wc_get_product($woo_product->get_children()[0]);
-		$woo_product->set_manage_stock('no');
-
-		$fb_parent_product = new \WC_Facebook_Product($woo_product);
-		$fb_product = new \WC_Facebook_Product( $woo_variation, $fb_parent_product );
-
-		$data = $fb_product->prepare_product();
-
-		$this->assertEquals(isset($data['quantity_to_sell_on_facebook']), false);
-	}
-
-	/**
-	 * Test quantity_to_sell_on_facebook is not populated when manage stock is disabled for variable product and enabled for its parent
-	 * @return void
-	 */
-	public function test_quantity_to_sell_on_facebook_when_manage_stock_is_off_for_variable_product_and_on_for_parent() {
-		$woo_product = WC_Helper_Product::create_variation_product();
-		$woo_product->set_manage_stock('yes');
-		$woo_product->set_stock_quantity(128);
-		$woo_product->save();
-
-		$woo_variation = wc_get_product($woo_product->get_children()[0]);
-		$woo_variation->set_manage_stock('no');
-		$woo_variation->save();
-
-		$fb_parent_product = new \WC_Facebook_Product($woo_product);
-		$fb_product = new \WC_Facebook_Product( $woo_variation, $fb_parent_product );
-
-		$data = $fb_product->prepare_product();
-
-		$this->assertEquals( $data['quantity_to_sell_on_facebook'], 128 );
-	}
-
-	/**
-	 * Test GTIN is added for simple product 
-	 * @return void
-	 */
-	public function test_gtin_for_simple_product_set() {
-		$woo_product = WC_Helper_Product::create_simple_product();
-		$woo_product->set_global_unique_id(9504000059446);
-		
-		$fb_product = new \WC_Facebook_Product( $woo_product );
-		$data = $fb_product->prepare_product();
-
-		$this->assertEquals( $data['gtin'], 9504000059446 );
-	}
-
-	/**
-	 * Test GTIN is not added for simple product
-	 * @return void
-	 */
-	public function test_gtin_for_simple_product_unset() {
-		$woo_product = WC_Helper_Product::create_simple_product();
-		$fb_product = new \WC_Facebook_Product( $woo_product );
-		$data = $fb_product->prepare_product();
-		$this->assertEquals(isset($data['gtin']), false);
-	}
-
-	/**
-	 * Test GTIN is added for variable product
-	 * @return void
-	 */
-	public function test_gtin_for_variable_product_set() {
-		$woo_product = WC_Helper_Product::create_variation_product();
-		$woo_variation = wc_get_product($woo_product->get_children()[0]);
-		$woo_variation->set_global_unique_id(9504000059446);
-
-		$fb_parent_product = new \WC_Facebook_Product($woo_product);
-		$fb_product = new \WC_Facebook_Product( $woo_variation, $fb_parent_product );
-		$data = $fb_product->prepare_product();
-
-		$this->assertEquals( $data['gtin'], 9504000059446 );
-	}
-
-	/**
-	 * Test GTIN is not added for variable product
-	 * @return void
-	 */
-	public function test_gtin_for_variable_product_unset() {
-		$woo_product = WC_Helper_Product::create_variation_product();
-		$woo_variation = wc_get_product($woo_product->get_children()[0]);
-
-		$fb_parent_product = new \WC_Facebook_Product($woo_product);
-		$fb_product = new \WC_Facebook_Product( $woo_variation, $fb_parent_product );
-		$data = $fb_product->prepare_product();
-
-		$this->assertEquals(isset($data['gtin']), false);
->>>>>>> 20397efb
 	}
 }